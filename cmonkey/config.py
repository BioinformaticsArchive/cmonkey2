--- conflicted
+++ resolved
@@ -114,6 +114,7 @@
     params['checkratios'] = get_config_boolean(config, 'General', 'checkratios', False)
     params['organism_code'] = get_config_str(config, 'General', 'organism_code', None)
 
+    params['use_BSCM'] = get_config_boolean(config, 'General', 'use_BSCM', False)
 
 def set_config_membership(config, params):
     """membership default parameters"""
@@ -357,12 +358,8 @@
     overrides = {'organism_code': args.organism,
                  'ratios_file': args.ratios,
                  'string_file': args.string,
-<<<<<<< HEAD
                  'logfile': args.logfile, 
                  'rsat_organism': args.rsat_organism,
-=======
-                 'logfile': args.logfile, 'rsat_organism': args.rsat_organism,
->>>>>>> 036fbf8d
                  'num_clusters': __num_clusters(config_parser, args, ratios),
                  'memb.clusters_per_row': args.clusters_per_row,
                  'remap_network_nodes': args.remap_network_nodes,
