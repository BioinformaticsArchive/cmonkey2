--- conflicted
+++ resolved
@@ -23,17 +23,12 @@
 ROW_WEIGHT = 6.0
 NUM_ITERATIONS = 2000
 NETWORK_SCORE_INTERVAL = 7
-<<<<<<< HEAD
-#NUM_CLUSTERS = 43
-NUM_CLUSTERS = 250
-MAX_CLUSTER_ROWS = 110
-=======
 MOTIF_SCORE_INTERVAL = 10
 #NUM_CLUSTERS = 43
 NUM_CLUSTERS = 250
 #MAX_CLUSTER_ROWS = 110
-MAX_CLUSTER_ROWS = 80
->>>>>>> fd3d77c7
+#MAX_CLUSTER_ROWS = 80
+MAX_CLUSTER_ROWS = 100
 
 """these are the default meme iterations ("meme.iters") in the R version"""
 MEME_ITERS = range( 600, 1200, 100 ) + \
@@ -41,16 +36,10 @@
              range( 1525, 1800, 25 ) + \
              range( 1810, max( NUM_ITERATIONS, 1820 ) + 10 )
 
-<<<<<<< HEAD
 mode = 'normal'
 #mode = 'debug'
 #mode = 'short'
 if mode == 'debug':
-=======
-debug = False
-#debug = True
-if debug:
->>>>>>> fd3d77c7
     NUM_ITERATIONS = 200
     MEME_ITERS = [2,100,200]
     NETWORK_SCORE_INTERVAL = 5
