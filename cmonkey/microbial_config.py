--- conflicted
+++ resolved
@@ -25,11 +25,8 @@
 CACHE_DIR = 'cache'
 ROW_WEIGHT = 6.0
 NUM_ITERATIONS = 2000
-<<<<<<< HEAD
 NETWORK_SCORE_INTERVAL = 7
 #MOTIF_SCORE_INTERVAL = 10
-=======
->>>>>>> 44003781
 NUM_CLUSTERS = 43
 MAX_CLUSTER_ROWS = 110
 
@@ -118,11 +115,7 @@
             sequence_filters=sequence_filters,
             pvalue_filter=motif.MinPValueFilter(-20.0),
             weight_func=lambda iteration: 0.0,
-<<<<<<< HEAD
-            interval=motif_score_interval,
-=======
             run_in_iteration=scoring.default_motif_iterations,
->>>>>>> 44003781
             config_params=self.config_params)
 
         network_scoring = nw.ScoringFunction(self.organism(),
